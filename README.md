# image-diffusion
My implementation of latent diffusion model trained from scratch to generate small pictures of landscapes. This repo probably contains too much voodoo, but it's for educational purposes only ¯\\\_(ツ)_/¯
<br><br>

## The dataset
The dataset used was [LHQ (Landscapes High-Quality)](https://paperswithcode.com/dataset/lhq) with 90,000 landscapes. Due to computational restrictions (Google Colab's free T4) the pictures were resized to 128x128 resolution. Train dataset consisted of 81,000 samples and dev set of 9,000 samples.
<br><br>

## The overall approach
Training was divided into two parts: (1) training an autoencoder with discriminator to compress images from pixel space of shape 128x128x3 into 32x32x3 latent space. This approach was similar to training a VQGAN. And (2) training a Unet diffusion prior on compressed image representations.


### Autoencoders (stage 1)
Two autoencoders were trained. The first one with quantized latent space (VQ-VAE; ~36M params) which consisted of 1024 entries updated via exponential moving average, with over 83% codebook utilization on dev set measured by perplexity. The descriminator was turned on after first 13,000 steps and the training continued until 22,000 steps with batch size of 48. 

The second autoencoder was trained with KL-regularized latent space (KL-VAE; ~36M params). A small penalty was applied to keep latents somewhat close to a shape of a normal distribution. The discriminator was turned on after 15,000 steps and the model trained until almost 24,000 steps with batch size of 48. I also noticed that it is rare to upload how metrics (eg. loss, gradients) change during training, which may be helpful for others to examine and detect potential instabilities during training their own models, so below on figure 2, I placed metrics from both VQ-VAE and KL-VAE training runs.

<<<<<<< HEAD
The quality of reconstruction was measured using Frechet Inception DIstance (FID) and for both models it was almost the same; VQ-VAE with FID ~74 and for the KL-VAE with FID ~72. Images were compressed with the ratio of 4, but when I tried compressing them by a factor of 8 the results were much worse (a more powerful autoencoder was needed). Figure 1 represents some of the first stage reconstructions from the dev set.
<br><br>
=======
![VQ-Metrics](figures/trends.png)


The quality of reconstruction was measured using Frechet Inception DIstance (FID) and for both models it was almost the same; VQ-VAE with FID ~74 and for the KL-VAE with FID ~72. Images were compressed with the ratio of 4, but when I tried compressing them by a factor of 8 the results were much worse (a more powerful autoencoder was needed). Below are some of the first stage reconstructions from the dev set.
>>>>>>> 9e4f45ff

![Reconstructions](figures/stage1.png)
Figure 1. First stage reconstructions of the autoencoders.

<br>

![KL/VQ-Metrics](figures/trends1.png)
Figure 2. First stage training metrics. There is something wrong with gradients in both training runs, but I was unable to find the cause of the problem.
<br>

### Latent Diffusion (stage 2)
In the second stage a latent diffusion model (Unet; ~66M params) was trained on extracted image representations, but due to compute restrictions only for the KL model. Extracted KL latents had a shape somewhat close to normal distribution with mean 0.02 and std of 0.94. Latents were denoised in batches of 48 for ~220,000 training steps. Standard linear noise schedule was applied (0.0001 - 0.02 in 1000 steps). Training metrics for stage 2 are on figure 4.

To condition model on some information I decided to use classifier-free guidance. I used [OpenAI's CLIP](https://openai.com/index/clip/) model to divide images into classes. At first I tried to extract 7 classes (a coast, a desert, a forest, a sky, a mountain, a body of water, a grassland) but there was a great disproportion and the [model struggled](figures/stage2-7classes.png) to generate under-represent classes such as a coast or a forest. In my second attempt I divided places into 3 classes, with more or less equal cardinality, by asking the model to choose whether an image represents a hot place, a cold place or a mild place. 

The results of trained Unet model are presented on figure 3. The model was small so the quality is OK but not great. Unfortunately I was not able to compute the FID score as generating a grid of 27 images takes ~12 minutes on my GPU (and I was too lazy to do it using Google Colab)
<br><br>

![KL-Samples](figures/stage2-3classes.png)<br>
Figure 3. Second stage image generations of the KL model. Quality of the image depends on the cfg scale (numbers on the right).

<<<<<<< HEAD
<br>

![Unet-Metrics](figures/trends2.png)
Figure 4. Second stage training metric for the KL model. Loss quickly saturates but according to varius sources image quality is still improving.
=======
Second stage comming soon...
>>>>>>> 9e4f45ff
<|MERGE_RESOLUTION|>--- conflicted
+++ resolved
@@ -15,15 +15,8 @@
 
 The second autoencoder was trained with KL-regularized latent space (KL-VAE; ~36M params). A small penalty was applied to keep latents somewhat close to a shape of a normal distribution. The discriminator was turned on after 15,000 steps and the model trained until almost 24,000 steps with batch size of 48. I also noticed that it is rare to upload how metrics (eg. loss, gradients) change during training, which may be helpful for others to examine and detect potential instabilities during training their own models, so below on figure 2, I placed metrics from both VQ-VAE and KL-VAE training runs.
 
-<<<<<<< HEAD
 The quality of reconstruction was measured using Frechet Inception DIstance (FID) and for both models it was almost the same; VQ-VAE with FID ~74 and for the KL-VAE with FID ~72. Images were compressed with the ratio of 4, but when I tried compressing them by a factor of 8 the results were much worse (a more powerful autoencoder was needed). Figure 1 represents some of the first stage reconstructions from the dev set.
 <br><br>
-=======
-![VQ-Metrics](figures/trends.png)
-
-
-The quality of reconstruction was measured using Frechet Inception DIstance (FID) and for both models it was almost the same; VQ-VAE with FID ~74 and for the KL-VAE with FID ~72. Images were compressed with the ratio of 4, but when I tried compressing them by a factor of 8 the results were much worse (a more powerful autoencoder was needed). Below are some of the first stage reconstructions from the dev set.
->>>>>>> 9e4f45ff
 
 ![Reconstructions](figures/stage1.png)
 Figure 1. First stage reconstructions of the autoencoders.
@@ -45,11 +38,7 @@
 ![KL-Samples](figures/stage2-3classes.png)<br>
 Figure 3. Second stage image generations of the KL model. Quality of the image depends on the cfg scale (numbers on the right).
 
-<<<<<<< HEAD
 <br>
 
 ![Unet-Metrics](figures/trends2.png)
-Figure 4. Second stage training metric for the KL model. Loss quickly saturates but according to varius sources image quality is still improving.
-=======
-Second stage comming soon...
->>>>>>> 9e4f45ff
+Figure 4. Second stage training metric for the KL model. Loss quickly saturates but according to varius sources image quality is still improving.